--- conflicted
+++ resolved
@@ -5,28 +5,6 @@
 package io.flutter.plugins.camera;
 
 import android.app.Activity;
-<<<<<<< HEAD
-import android.app.Application;
-import android.content.Context;
-import android.content.pm.PackageManager;
-import android.graphics.ImageFormat;
-import android.graphics.Point;
-import android.graphics.Rect;
-import android.graphics.SurfaceTexture;
-import android.hardware.camera2.CameraAccessException;
-import android.hardware.camera2.CameraCaptureSession;
-import android.hardware.camera2.CameraCharacteristics;
-import android.hardware.camera2.CameraDevice;
-import android.hardware.camera2.CameraManager;
-import android.hardware.camera2.CameraMetadata;
-import android.hardware.camera2.CaptureFailure;
-import android.hardware.camera2.CaptureRequest;
-import android.hardware.camera2.params.StreamConfigurationMap;
-import android.media.Image;
-import android.media.ImageReader;
-import android.media.MediaRecorder;
-=======
->>>>>>> f31d16a6
 import android.os.Build;
 import androidx.annotation.NonNull;
 import androidx.annotation.Nullable;
@@ -70,136 +48,15 @@
   public static void registerWith(Registrar registrar) {
     CameraPlugin plugin = new CameraPlugin();
     plugin.maybeStartListening(
-        registrar.activity(),
-        registrar.messenger(),
-        registrar::addRequestPermissionsResultListener,
-        registrar.view());
+            registrar.activity(),
+            registrar.messenger(),
+            registrar::addRequestPermissionsResultListener,
+            registrar.view());
   }
 
   @Override
-<<<<<<< HEAD
-  public void onMethodCall(MethodCall call, final Result result) {
-    switch (call.method) {
-      case "availableCameras":
-        try {
-          String[] cameraNames = cameraManager.getCameraIdList();
-          List<Map<String, Object>> cameras = new ArrayList<>();
-          for (String cameraName : cameraNames) {
-            HashMap<String, Object> details = new HashMap<>();
-            CameraCharacteristics characteristics =
-                cameraManager.getCameraCharacteristics(cameraName);
-            details.put("name", cameraName);
-            @SuppressWarnings("ConstantConditions")
-            int lensFacing = characteristics.get(CameraCharacteristics.LENS_FACING);
-            switch (lensFacing) {
-              case CameraMetadata.LENS_FACING_FRONT:
-                details.put("lensFacing", "front");
-                break;
-              case CameraMetadata.LENS_FACING_BACK:
-                details.put("lensFacing", "back");
-                break;
-              case CameraMetadata.LENS_FACING_EXTERNAL:
-                details.put("lensFacing", "external");
-                break;
-            }
-            cameras.add(details);
-          }
-          result.success(cameras);
-        } catch (CameraAccessException e) {
-          result.error("cameraAccess", e.getMessage(), null);
-        }
-        break;
-      case "initialize":
-        {
-          String cameraName = call.argument("cameraName");
-          String resolutionPreset = call.argument("resolutionPreset");
-          if (camera != null) {
-            camera.close();
-          }
-          camera = new Camera(cameraName, resolutionPreset, result);
-          this.activity
-              .getApplication()
-              .registerActivityLifecycleCallbacks(this.activityLifecycleCallbacks);
-          orientationEventListener.enable();
-          break;
-        }
-      case "takePicture":
-        {
-          camera.takePicture((String) call.argument("path"), result);
-          break;
-        }
-      case "startVideoRecording":
-        {
-          final String filePath = call.argument("filePath");
-          camera.startVideoRecording(filePath, result);
-          break;
-        }
-      case "stopVideoRecording":
-        {
-          camera.stopVideoRecording(result);
-          break;
-        }
-      case "startImageStream":
-        {
-          try {
-            camera.startPreviewWithImageStream();
-            result.success(null);
-          } catch (CameraAccessException e) {
-            result.error("CameraAccess", e.getMessage(), null);
-          }
-          break;
-        }
-      case "stopImageStream":
-        {
-          try {
-            camera.startPreview();
-            result.success(null);
-          } catch (CameraAccessException e) {
-            result.error("CameraAccess", e.getMessage(), null);
-          }
-          break;
-        }
-      case "dispose":
-        {
-          if (camera != null) {
-            camera.dispose();
-          }
-          if (this.activity != null && this.activityLifecycleCallbacks != null) {
-            this.activity
-                .getApplication()
-                .unregisterActivityLifecycleCallbacks(this.activityLifecycleCallbacks);
-          }
-          result.success(null);
-          break;
-        }
-      case "zoomIn":
-        {
-          try {
-            camera.zoomIn();
-            result.success(null);
-          } catch (CameraAccessException e) {
-            result.error("CameraAccess", e.getMessage(), null);
-          }
-          break;
-        }
-      case "zoomOut":
-        {
-          try {
-            camera.zoomOut();
-            result.success(null);
-          } catch (CameraAccessException e) {
-            result.error("CameraAccess", e.getMessage(), null);
-          }
-          break;
-        }
-      default:
-        result.notImplemented();
-        break;
-    }
-=======
   public void onAttachedToEngine(@NonNull FlutterPluginBinding binding) {
     this.flutterPluginBinding = binding;
->>>>>>> f31d16a6
   }
 
   @Override
@@ -210,620 +67,17 @@
   @Override
   public void onAttachedToActivity(@NonNull ActivityPluginBinding binding) {
     maybeStartListening(
-        binding.getActivity(),
-        flutterPluginBinding.getFlutterEngine().getDartExecutor(),
-        binding::addRequestPermissionsResultListener,
-        flutterPluginBinding.getFlutterEngine().getRenderer());
+            binding.getActivity(),
+            flutterPluginBinding.getFlutterEngine().getDartExecutor(),
+            binding::addRequestPermissionsResultListener,
+            flutterPluginBinding.getFlutterEngine().getRenderer());
   }
 
-<<<<<<< HEAD
-  private class Camera {
-    private final FlutterView.SurfaceTextureEntry textureEntry;
-    private CameraDevice cameraDevice;
-    private CameraCaptureSession cameraCaptureSession;
-    private EventChannel.EventSink eventSink;
-    private ImageReader pictureImageReader;
-    private ImageReader imageStreamReader;
-    private int sensorOrientation;
-    private boolean isFrontFacing;
-    private String cameraName;
-    private Size captureSize;
-    private Size previewSize;
-    private CaptureRequest.Builder captureRequestBuilder;
-    private Size videoSize;
-    private MediaRecorder mediaRecorder;
-    private boolean recordingVideo;
-
-    public float zoomLevel = 1f;
-    public Rect zoom;
-    protected CameraCharacteristics cameraCharacteristics;
-
-    Camera(final String cameraName, final String resolutionPreset, @NonNull final Result result) {
-
-      this.cameraName = cameraName;
-      textureEntry = view.createSurfaceTexture();
-
-      registerEventChannel();
-
-      try {
-        int minHeight;
-        switch (resolutionPreset) {
-          case "high":
-            minHeight = 720;
-            break;
-          case "medium":
-            minHeight = 480;
-            break;
-          case "low":
-            minHeight = 240;
-            break;
-          default:
-            throw new IllegalArgumentException("Unknown preset: " + resolutionPreset);
-        }
-
-        CameraCharacteristics characteristics = cameraManager.getCameraCharacteristics(cameraName);
-        StreamConfigurationMap streamConfigurationMap =
-            characteristics.get(CameraCharacteristics.SCALER_STREAM_CONFIGURATION_MAP);
-        cameraCharacteristics = characteristics;
-
-        //noinspection ConstantConditions
-        sensorOrientation = characteristics.get(CameraCharacteristics.SENSOR_ORIENTATION);
-        //noinspection ConstantConditions
-        isFrontFacing =
-            characteristics.get(CameraCharacteristics.LENS_FACING)
-                == CameraMetadata.LENS_FACING_FRONT;
-        computeBestCaptureSize(streamConfigurationMap);
-        computeBestPreviewAndRecordingSize(streamConfigurationMap, minHeight, captureSize);
-
-        if (cameraPermissionContinuation != null) {
-          result.error("cameraPermission", "Camera permission request ongoing", null);
-        }
-        cameraPermissionContinuation =
-            new Runnable() {
-              @Override
-              public void run() {
-                cameraPermissionContinuation = null;
-                if (!hasCameraPermission()) {
-                  result.error(
-                      "cameraPermission", "MediaRecorderCamera permission not granted", null);
-                  return;
-                }
-                if (!hasAudioPermission()) {
-                  result.error(
-                      "cameraPermission", "MediaRecorderAudio permission not granted", null);
-                  return;
-                }
-                open(result);
-              }
-            };
-        requestingPermission = false;
-        if (hasCameraPermission() && hasAudioPermission()) {
-          cameraPermissionContinuation.run();
-        } else {
-          if (Build.VERSION.SDK_INT >= Build.VERSION_CODES.M) {
-            requestingPermission = true;
-            registrar
-                .activity()
-                .requestPermissions(
-                    new String[] {Manifest.permission.CAMERA, Manifest.permission.RECORD_AUDIO},
-                    CAMERA_REQUEST_ID);
-          }
-        }
-      } catch (CameraAccessException e) {
-        result.error("CameraAccess", e.getMessage(), null);
-      } catch (IllegalArgumentException e) {
-        result.error("IllegalArgumentException", e.getMessage(), null);
-      }
-    }
-
-    private void registerEventChannel() {
-      new EventChannel(
-              registrar.messenger(), "flutter.io/cameraPlugin/cameraEvents" + textureEntry.id())
-          .setStreamHandler(
-              new EventChannel.StreamHandler() {
-                @Override
-                public void onListen(Object arguments, EventChannel.EventSink eventSink) {
-                  Camera.this.eventSink = eventSink;
-                }
-
-                @Override
-                public void onCancel(Object arguments) {
-                  Camera.this.eventSink = null;
-                }
-              });
-    }
-
-    private boolean hasCameraPermission() {
-      return Build.VERSION.SDK_INT < Build.VERSION_CODES.M
-          || activity.checkSelfPermission(Manifest.permission.CAMERA)
-              == PackageManager.PERMISSION_GRANTED;
-    }
-
-    private boolean hasAudioPermission() {
-      return Build.VERSION.SDK_INT < Build.VERSION_CODES.M
-          || registrar.activity().checkSelfPermission(Manifest.permission.RECORD_AUDIO)
-              == PackageManager.PERMISSION_GRANTED;
-    }
-
-    private void computeBestPreviewAndRecordingSize(
-        StreamConfigurationMap streamConfigurationMap, int minHeight, Size captureSize) {
-      Size[] sizes = streamConfigurationMap.getOutputSizes(SurfaceTexture.class);
-
-      // Preview size and video size should not be greater than screen resolution or 1080.
-      Point screenResolution = new Point();
-      Display display = activity.getWindowManager().getDefaultDisplay();
-      display.getRealSize(screenResolution);
-
-      final boolean swapWH = getMediaOrientation() % 180 == 90;
-      int screenWidth = swapWH ? screenResolution.y : screenResolution.x;
-      int screenHeight = swapWH ? screenResolution.x : screenResolution.y;
-
-      List<Size> goodEnough = new ArrayList<>();
-      for (Size s : sizes) {
-        if (minHeight <= s.getHeight()
-            && s.getWidth() <= screenWidth
-            && s.getHeight() <= screenHeight
-            && s.getHeight() <= 1080) {
-          goodEnough.add(s);
-        }
-      }
-
-      Collections.sort(goodEnough, new CompareSizesByArea());
-
-      if (goodEnough.isEmpty()) {
-        previewSize = sizes[0];
-        videoSize = sizes[0];
-      } else {
-        float captureSizeRatio = (float) captureSize.getWidth() / captureSize.getHeight();
-
-        previewSize = goodEnough.get(0);
-        for (Size s : goodEnough) {
-          if ((float) s.getWidth() / s.getHeight() == captureSizeRatio) {
-            previewSize = s;
-            break;
-          }
-        }
-
-        Collections.reverse(goodEnough);
-        videoSize = goodEnough.get(0);
-        for (Size s : goodEnough) {
-          if ((float) s.getWidth() / s.getHeight() == captureSizeRatio) {
-            videoSize = s;
-            break;
-          }
-        }
-      }
-    }
-
-    private void computeBestCaptureSize(StreamConfigurationMap streamConfigurationMap) {
-      // For still image captures, we use the largest available size.
-      captureSize =
-          Collections.max(
-              Arrays.asList(streamConfigurationMap.getOutputSizes(ImageFormat.JPEG)),
-              new CompareSizesByArea());
-    }
-
-    private void prepareMediaRecorder(String outputFilePath) throws IOException {
-      if (mediaRecorder != null) {
-        mediaRecorder.release();
-      }
-      mediaRecorder = new MediaRecorder();
-      mediaRecorder.setAudioSource(MediaRecorder.AudioSource.MIC);
-      mediaRecorder.setVideoSource(MediaRecorder.VideoSource.SURFACE);
-      mediaRecorder.setOutputFormat(MediaRecorder.OutputFormat.MPEG_4);
-      mediaRecorder.setAudioEncoder(MediaRecorder.AudioEncoder.AAC);
-      mediaRecorder.setVideoEncoder(MediaRecorder.VideoEncoder.H264);
-      mediaRecorder.setVideoEncodingBitRate(1024 * 1000);
-      mediaRecorder.setAudioSamplingRate(16000);
-      mediaRecorder.setVideoFrameRate(27);
-      mediaRecorder.setVideoSize(videoSize.getWidth(), videoSize.getHeight());
-      mediaRecorder.setOutputFile(outputFilePath);
-      mediaRecorder.setOrientationHint(getMediaOrientation());
-
-      mediaRecorder.prepare();
-    }
-
-    private void open(@Nullable final Result result) {
-      if (!hasCameraPermission()) {
-        if (result != null) result.error("cameraPermission", "Camera permission not granted", null);
-      } else {
-        try {
-          pictureImageReader =
-              ImageReader.newInstance(
-                  captureSize.getWidth(), captureSize.getHeight(), ImageFormat.JPEG, 2);
-
-          // Used to steam image byte data to dart side.
-          imageStreamReader =
-              ImageReader.newInstance(
-                  previewSize.getWidth(), previewSize.getHeight(), ImageFormat.YUV_420_888, 2);
-
-          cameraManager.openCamera(
-              cameraName,
-              new CameraDevice.StateCallback() {
-                @Override
-                public void onOpened(@NonNull CameraDevice cameraDevice) {
-                  Camera.this.cameraDevice = cameraDevice;
-                  try {
-                    startPreview();
-                  } catch (CameraAccessException e) {
-                    if (result != null) result.error("CameraAccess", e.getMessage(), null);
-                    cameraDevice.close();
-                    Camera.this.cameraDevice = null;
-                    return;
-                  }
-
-                  if (result != null) {
-                    Map<String, Object> reply = new HashMap<>();
-                    reply.put("textureId", textureEntry.id());
-                    reply.put("previewWidth", previewSize.getWidth());
-                    reply.put("previewHeight", previewSize.getHeight());
-                    result.success(reply);
-                  }
-                }
-
-                @Override
-                public void onClosed(@NonNull CameraDevice camera) {
-                  if (eventSink != null) {
-                    Map<String, String> event = new HashMap<>();
-                    event.put("eventType", "cameraClosing");
-                    eventSink.success(event);
-                  }
-                  super.onClosed(camera);
-                }
-
-                @Override
-                public void onDisconnected(@NonNull CameraDevice cameraDevice) {
-                  cameraDevice.close();
-                  Camera.this.cameraDevice = null;
-                  sendErrorEvent("The camera was disconnected.");
-                }
-
-                @Override
-                public void onError(@NonNull CameraDevice cameraDevice, int errorCode) {
-                  cameraDevice.close();
-                  Camera.this.cameraDevice = null;
-                  String errorDescription;
-                  switch (errorCode) {
-                    case ERROR_CAMERA_IN_USE:
-                      errorDescription = "The camera device is in use already.";
-                      break;
-                    case ERROR_MAX_CAMERAS_IN_USE:
-                      errorDescription = "Max cameras in use";
-                      break;
-                    case ERROR_CAMERA_DISABLED:
-                      errorDescription =
-                          "The camera device could not be opened due to a device policy.";
-                      break;
-                    case ERROR_CAMERA_DEVICE:
-                      errorDescription = "The camera device has encountered a fatal error";
-                      break;
-                    case ERROR_CAMERA_SERVICE:
-                      errorDescription = "The camera service has encountered a fatal error.";
-                      break;
-                    default:
-                      errorDescription = "Unknown camera error";
-                  }
-                  sendErrorEvent(errorDescription);
-                }
-              },
-              null);
-        } catch (CameraAccessException e) {
-          if (result != null) result.error("cameraAccess", e.getMessage(), null);
-        }
-      }
-    }
-
-    private void writeToFile(ByteBuffer buffer, File file) throws IOException {
-      try (FileOutputStream outputStream = new FileOutputStream(file)) {
-        while (0 < buffer.remaining()) {
-          outputStream.getChannel().write(buffer);
-        }
-      }
-    }
-
-    private void takePicture(String filePath, @NonNull final Result result) {
-      final File file = new File(filePath);
-
-      if (file.exists()) {
-        result.error(
-            "fileExists",
-            "File at path '" + filePath + "' already exists. Cannot overwrite.",
-            null);
-        return;
-      }
-
-      pictureImageReader.setOnImageAvailableListener(
-          new ImageReader.OnImageAvailableListener() {
-            @Override
-            public void onImageAvailable(ImageReader reader) {
-              try (Image image = reader.acquireLatestImage()) {
-                ByteBuffer buffer = image.getPlanes()[0].getBuffer();
-                writeToFile(buffer, file);
-                result.success(null);
-              } catch (IOException e) {
-                result.error("IOError", "Failed saving image", null);
-              }
-            }
-          },
-          null);
-
-      try {
-        final CaptureRequest.Builder captureBuilder =
-            cameraDevice.createCaptureRequest(CameraDevice.TEMPLATE_STILL_CAPTURE);
-        captureBuilder.addTarget(pictureImageReader.getSurface());
-        captureBuilder.set(CaptureRequest.JPEG_ORIENTATION, getMediaOrientation());
-        setScalerCropRegion(captureBuilder, zoom);
-        cameraCaptureSession.capture(
-            captureBuilder.build(),
-            new CameraCaptureSession.CaptureCallback() {
-              @Override
-              public void onCaptureFailed(
-                  @NonNull CameraCaptureSession session,
-                  @NonNull CaptureRequest request,
-                  @NonNull CaptureFailure failure) {
-                String reason;
-                switch (failure.getReason()) {
-                  case CaptureFailure.REASON_ERROR:
-                    reason = "An error happened in the framework";
-                    break;
-                  case CaptureFailure.REASON_FLUSHED:
-                    reason = "The capture has failed due to an abortCaptures() call";
-                    break;
-                  default:
-                    reason = "Unknown reason";
-                }
-                result.error("captureFailure", reason, null);
-              }
-            },
-            null);
-      } catch (CameraAccessException e) {
-        result.error("cameraAccess", e.getMessage(), null);
-      }
-    }
-
-    private void startVideoRecording(String filePath, @NonNull final Result result) {
-      if (cameraDevice == null) {
-        result.error("configureFailed", "Camera was closed during configuration.", null);
-        return;
-      }
-      if (new File(filePath).exists()) {
-        result.error(
-            "fileExists",
-            "File at path '" + filePath + "' already exists. Cannot overwrite.",
-            null);
-        return;
-      }
-      try {
-        closeCaptureSession();
-        prepareMediaRecorder(filePath);
-
-        recordingVideo = true;
-
-        SurfaceTexture surfaceTexture = textureEntry.surfaceTexture();
-        surfaceTexture.setDefaultBufferSize(previewSize.getWidth(), previewSize.getHeight());
-        captureRequestBuilder = cameraDevice.createCaptureRequest(CameraDevice.TEMPLATE_RECORD);
-
-        List<Surface> surfaces = new ArrayList<>();
-
-        Surface previewSurface = new Surface(surfaceTexture);
-        surfaces.add(previewSurface);
-        captureRequestBuilder.addTarget(previewSurface);
-
-        Surface recorderSurface = mediaRecorder.getSurface();
-        surfaces.add(recorderSurface);
-        captureRequestBuilder.addTarget(recorderSurface);
-
-        cameraDevice.createCaptureSession(
-            surfaces,
-            new CameraCaptureSession.StateCallback() {
-              @Override
-              public void onConfigured(@NonNull CameraCaptureSession cameraCaptureSession) {
-                try {
-                  if (cameraDevice == null) {
-                    result.error("configureFailed", "Camera was closed during configuration", null);
-                    return;
-                  }
-                  Camera.this.cameraCaptureSession = cameraCaptureSession;
-                  captureRequestBuilder.set(
-                      CaptureRequest.CONTROL_MODE, CameraMetadata.CONTROL_MODE_AUTO);
-                  setScalerCropRegion(captureRequestBuilder, zoom);
-                  cameraCaptureSession.setRepeatingRequest(
-                      captureRequestBuilder.build(), null, null);
-                  mediaRecorder.start();
-                  result.success(null);
-                } catch (CameraAccessException e) {
-                  result.error("cameraAccess", e.getMessage(), null);
-                }
-              }
-
-              @Override
-              public void onConfigureFailed(@NonNull CameraCaptureSession cameraCaptureSession) {
-                result.error("configureFailed", "Failed to configure camera session", null);
-              }
-            },
-            null);
-      } catch (CameraAccessException | IOException e) {
-        result.error("videoRecordingFailed", e.getMessage(), null);
-      }
-    }
-
-    private void stopVideoRecording(@NonNull final Result result) {
-      if (!recordingVideo) {
-        result.success(null);
-        return;
-      }
-
-      try {
-        recordingVideo = false;
-        mediaRecorder.stop();
-        mediaRecorder.reset();
-        startPreview();
-        result.success(null);
-      } catch (CameraAccessException | IllegalStateException e) {
-        result.error("videoRecordingFailed", e.getMessage(), null);
-      }
-    }
-
-    private void startPreview() throws CameraAccessException {
-      closeCaptureSession();
-
-      SurfaceTexture surfaceTexture = textureEntry.surfaceTexture();
-      surfaceTexture.setDefaultBufferSize(previewSize.getWidth(), previewSize.getHeight());
-      captureRequestBuilder = cameraDevice.createCaptureRequest(CameraDevice.TEMPLATE_PREVIEW);
-
-      List<Surface> surfaces = new ArrayList<>();
-
-      Surface previewSurface = new Surface(surfaceTexture);
-      surfaces.add(previewSurface);
-      captureRequestBuilder.addTarget(previewSurface);
-
-      surfaces.add(pictureImageReader.getSurface());
-
-      cameraDevice.createCaptureSession(
-          surfaces,
-          new CameraCaptureSession.StateCallback() {
-
-            @Override
-            public void onConfigured(@NonNull CameraCaptureSession session) {
-              if (cameraDevice == null) {
-                sendErrorEvent("The camera was closed during configuration.");
-                return;
-              }
-              try {
-                cameraCaptureSession = session;
-                captureRequestBuilder.set(
-                    CaptureRequest.CONTROL_MODE, CameraMetadata.CONTROL_MODE_AUTO);
-                setScalerCropRegion(captureRequestBuilder, zoom);
-                cameraCaptureSession.setRepeatingRequest(captureRequestBuilder.build(), null, null);
-              } catch (CameraAccessException e) {
-                sendErrorEvent(e.getMessage());
-              }
-            }
-
-            @Override
-            public void onConfigureFailed(@NonNull CameraCaptureSession cameraCaptureSession) {
-              sendErrorEvent("Failed to configure the camera for preview.");
-            }
-          },
-          null);
-    }
-
-    private void startPreviewWithImageStream() throws CameraAccessException {
-      closeCaptureSession();
-
-      SurfaceTexture surfaceTexture = textureEntry.surfaceTexture();
-      surfaceTexture.setDefaultBufferSize(previewSize.getWidth(), previewSize.getHeight());
-
-      captureRequestBuilder =
-          cameraDevice.createCaptureRequest(CameraDevice.TEMPLATE_STILL_CAPTURE);
-
-      List<Surface> surfaces = new ArrayList<>();
-
-      Surface previewSurface = new Surface(surfaceTexture);
-      surfaces.add(previewSurface);
-      captureRequestBuilder.addTarget(previewSurface);
-
-      surfaces.add(imageStreamReader.getSurface());
-      captureRequestBuilder.addTarget(imageStreamReader.getSurface());
-
-      cameraDevice.createCaptureSession(
-          surfaces,
-          new CameraCaptureSession.StateCallback() {
-            @Override
-            public void onConfigured(@NonNull CameraCaptureSession session) {
-              if (cameraDevice == null) {
-                sendErrorEvent("The camera was closed during configuration.");
-                return;
-              }
-              try {
-                cameraCaptureSession = session;
-                captureRequestBuilder.set(
-                    CaptureRequest.CONTROL_MODE, CameraMetadata.CONTROL_MODE_AUTO);
-                setScalerCropRegion(captureRequestBuilder, zoom);
-                cameraCaptureSession.setRepeatingRequest(captureRequestBuilder.build(), null, null);
-              } catch (CameraAccessException e) {
-                sendErrorEvent(e.getMessage());
-              }
-            }
-
-            @Override
-            public void onConfigureFailed(@NonNull CameraCaptureSession cameraCaptureSession) {
-              sendErrorEvent("Failed to configure the camera for streaming images.");
-            }
-          },
-          null);
-
-      registerImageStreamEventChannel();
-    }
-
-    private void registerImageStreamEventChannel() {
-      final EventChannel imageStreamChannel =
-          new EventChannel(registrar.messenger(), "plugins.flutter.io/camera/imageStream");
-
-      imageStreamChannel.setStreamHandler(
-          new EventChannel.StreamHandler() {
-            @Override
-            public void onListen(Object o, EventChannel.EventSink eventSink) {
-              setImageStreamImageAvailableListener(eventSink);
-            }
-
-            @Override
-            public void onCancel(Object o) {
-              imageStreamReader.setOnImageAvailableListener(null, null);
-            }
-          });
-    }
-
-    private void setImageStreamImageAvailableListener(final EventChannel.EventSink eventSink) {
-      imageStreamReader.setOnImageAvailableListener(
-          new ImageReader.OnImageAvailableListener() {
-            @Override
-            public void onImageAvailable(final ImageReader reader) {
-              Image img = reader.acquireLatestImage();
-              if (img == null) return;
-
-              List<Map<String, Object>> planes = new ArrayList<>();
-              for (Image.Plane plane : img.getPlanes()) {
-                ByteBuffer buffer = plane.getBuffer();
-
-                byte[] bytes = new byte[buffer.remaining()];
-                buffer.get(bytes, 0, bytes.length);
-
-                Map<String, Object> planeBuffer = new HashMap<>();
-                planeBuffer.put("bytesPerRow", plane.getRowStride());
-                planeBuffer.put("bytesPerPixel", plane.getPixelStride());
-                planeBuffer.put("bytes", bytes);
-
-                planes.add(planeBuffer);
-              }
-
-              Map<String, Object> imageBuffer = new HashMap<>();
-              imageBuffer.put("width", img.getWidth());
-              imageBuffer.put("height", img.getHeight());
-              imageBuffer.put("format", img.getFormat());
-              imageBuffer.put("planes", planes);
-
-              eventSink.success(imageBuffer);
-              img.close();
-            }
-          },
-          null);
-    }
-
-    private void sendErrorEvent(String errorDescription) {
-      if (eventSink != null) {
-        Map<String, String> event = new HashMap<>();
-        event.put("eventType", "error");
-        event.put("errorDescription", errorDescription);
-        eventSink.success(event);
-      }
-=======
   @Override
   public void onDetachedFromActivity() {
     if (methodCallHandler == null) {
       // Could be on too low of an SDK to have started listening originally.
       return;
->>>>>>> f31d16a6
     }
 
     methodCallHandler.stopListening();
@@ -841,62 +95,17 @@
   }
 
   private void maybeStartListening(
-      Activity activity,
-      BinaryMessenger messenger,
-      PermissionsRegistry permissionsRegistry,
-      TextureRegistry textureRegistry) {
+          Activity activity,
+          BinaryMessenger messenger,
+          PermissionsRegistry permissionsRegistry,
+          TextureRegistry textureRegistry) {
     if (Build.VERSION.SDK_INT < Build.VERSION_CODES.LOLLIPOP) {
       // If the sdk is less than 21 (min sdk for Camera2) we don't register the plugin.
       return;
     }
 
-<<<<<<< HEAD
-    private int getMediaOrientation() {
-      final int sensorOrientationOffset =
-          (currentOrientation == ORIENTATION_UNKNOWN)
-              ? 0
-              : (isFrontFacing) ? -currentOrientation : currentOrientation;
-      return (sensorOrientationOffset + sensorOrientation + 360) % 360;
-    }
-
-    public void zoomIn() throws CameraAccessException {
-      changeZoom(1);
-    }
-
-    public void zoomOut() throws CameraAccessException {
-      changeZoom(-1);
-    }
-
-    private void changeZoom(int step) throws CameraAccessException {
-      calculateZoom(step);
-      setScalerCropRegion(captureRequestBuilder, zoom);
-      cameraCaptureSession.setRepeatingRequest(captureRequestBuilder.build(), null, null);
-    }
-
-    private void calculateZoom(int step) {
-      zoomLevel += step;
-
-      if (zoomLevel < 1f) {
-        zoomLevel = 1f;
-        return;
-      }
-
-      Rect rect = cameraCharacteristics.get(CameraCharacteristics.SENSOR_INFO_ACTIVE_ARRAY_SIZE);
-
-      float ratio = (float) 1 / zoomLevel;
-      int croppedWidth = rect.width() - Math.round((float) rect.width() * ratio);
-      int croppedHeight = rect.height() - Math.round((float) rect.height() * ratio);
-      zoom = new Rect(croppedWidth / 2, croppedHeight / 2,
-              rect.width() - croppedWidth / 2, rect.height() - croppedHeight / 2);
-    }
-
-    private void setScalerCropRegion(CaptureRequest.Builder captureRequestBuilder, Rect zoom) {
-      captureRequestBuilder.set(CaptureRequest.SCALER_CROP_REGION, zoom);
-    }
-=======
     methodCallHandler =
-        new MethodCallHandlerImpl(
-            activity, messenger, new CameraPermissions(), permissionsRegistry, textureRegistry);
->>>>>>> f31d16a6
+            new MethodCallHandlerImpl(
+                    activity, messenger, new CameraPermissions(), permissionsRegistry, textureRegistry);
   }
 }